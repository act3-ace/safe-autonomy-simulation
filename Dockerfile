--- conflicted
+++ resolved
@@ -34,17 +34,10 @@
   openssh-server \
   iproute2 \
   inetutils-ping \
-<<<<<<< HEAD
-#   python3-dev \
-#   python-is-python3 \
-#   python3-pip \
-#   python3-venv \
-=======
   python3-dev \
   python-is-python3 \
   python3-pip \
   python3-venv \
->>>>>>> dcba8799
   && rm -rf /var/lib/apt/lists/* \
   && apt-get clean
 
