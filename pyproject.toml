[tool.poetry]
name = "safe-autonomy-simulation"
<<<<<<< HEAD
version = "1.0.1"
description = "Standalone context-aware simulation environments for Safe Autonomy research."
=======
version = "0.1.0"
description = "<no value>"
>>>>>>> dcba8799
authors = ["Jamie Cunningham <james.cunningham@parallaxresearch.org>"]
license = "Distribution C"
readme = "README.md"
homepage = "https://git.act3-ace.com/rta/safe-autonomy-stack/safe-autonomy-simulation.git"
repository = "https://git.act3-ace.com/rta/safe-autonomy-stack/safe-autonomy-simulation.git"
documentation = 'https://git.act3-ace.com/rta/safe-autonomy-stack/safe-autonomy-simulation'
keywords = []
include = ["docs/*"]
classifiers = [
    "Programming Language :: Python :: 3",
    "Operating System :: OS Independent",
]
packages = [{ include = "safe_autonomy_simulation" }]

[tool.poetry.dependencies]
<<<<<<< HEAD
python = ">=3.9,<3.13"
=======
python = "^3.10"
>>>>>>> dcba8799
MarkupSafe = "^2.1.1"
Werkzeug = "^3.0.0"
Flask = "^3.0.0"
itsdangerous = "^2.1.2"
numpy = "^1.23.5"
build = "^1.0.0"
<<<<<<< HEAD
pydantic = "^1.10.9"
pint = "^0.22"
jax = "^0.4.13"
scipy = "^1.11.1"
scikit-learn = "1.2.1"
gymnasium = "^0.29.1"
=======
>>>>>>> dcba8799

[tool.poetry.group.test]
optional = true

[tool.poetry.group.test.dependencies]
pytest = "^8.0.0"
pytest-cov = "4.1.0"
pyinstrument = "^4.3.0"

[tool.poetry.group.docs]
optional = true

[tool.poetry.group.docs.dependencies]
mkdocs = "^1.3.1"
mkdocs-git-revision-date-localized-plugin = "^1.1.0"
mkdocs-macros-plugin = "^1.0.0"
mkdocs-material = "^9.0.0"
mkdocs-material-extensions = "^1.0.3"
mkdocs-mermaid-plugin = "^0.1.1"
mkdocs-pdf-export-plugin = "^0.5.10"
mktheapidocs = { extras = ["plugin"], version = "^0.3.1" }
mkdocstrings = "0.24.0"
mkdocs-autorefs = "^0.5.0"
mkdocs-coverage = "^1.0.0"
mkdocs-gen-files = "^0.5.0"
mkdocs-literate-nav = "^0.6.0"
mkdocs-section-index = "^0.3.4"
mkdocs-with-pdf = "^0.9.3"
papermill = "^2.4.0"
Pillow = "^10.0.0"
pymdown-extensions = "^9.5"

[tool.poetry.group.pipeline]
optional = true

[tool.poetry.group.pipeline.dependencies]
twine = "^5.0.0"
coverage-badge = "^1.1.0"

[[tool.poetry.source]]
name = "act3-rl"
url = "https://git.act3-ace.com/api/v4/groups/478/-/packages/pypi/simple"
priority = "explicit"

[build-system]
requires = ["poetry-core"]
build-backend = "poetry.core.masonry.api"

### Example `pyproject.toml` configuration:

<<<<<<< HEAD

=======
>>>>>>> dcba8799
[tool.poetry.group.lint]
optional = true

[tool.poetry.group.lint.dependencies]
mypy = "^1.7.1"
black = "^24.0.0"
ruff = "^0.2.0"

#########
# Black #
#########
[tool.black]
line-length = 140
target-version = ["py310", "py311"]


########
# Ruff #
########
[tool.ruff]

select = [
    "A",    # flake8-builtins
    "ANN",  # flake8-annotations
    "ARG",  # flake8-unused-arguments
    "B",    # flake8-bugbear
    "BLE",  # flake8-blind-except
    "C",    # mccabe, flake8-comprehensions
    "C4",   # flake8-comprehensions
    "COM",  # flake8-commas
    "D",    # pydocstyle
    "E",    # pycodestyle - Error
    "EM",   # flake8-errmsg
    "F",    # Pyflakes
    "FA",   # flake8-future-annotations
    "FURB", # refurb
    "G002", # flake8-logging-format
    "I",    # isort
    "ICN",  # flake8-import-conventions
    "INP",  # flake8-no-pep420
    "ISC",  # flake8-implicit-str-concat
    "N",    # pep8-naming
    "NPY",  # NumPy-specific rules
    "PD",   # Pandas vet
    "PERF", # Perflint
    "PGH",  # pygrep-hooks
    "PIE",  # flake8-pie
    "PL",   # Pylint
    "PTH",  # flake8-use-pathlib
    "PYI",  # flake8-pyi
    "Q",    # flake8-quotes
    "RET",  # flake8-return
    "RSE",  # flake8-raise
    "RUF",  # Ruff-specific rules
    "S",    # flake8-bandit
    "SIM",  # flake8-simplify
    "SLF",  # flake8-self
    "T",    # flake8-debugger, flake8-print
    "TCH",  # flake8-type-checking
    "UP",   # pyupgrade
    "W",    # pycodestyle - Warning
    "YTT",  # flake8-2020
]
ignore = [
    "ARG005",
    "ANN002",
    "ANN003",
    "ANN101",
    "ANN102",
    "C901",
    "D401",
    "D203",
    "D213",
    "E203",
    "E731",
    "T201",
]

exclude = [
    ".svn",
    "CVS",
    ".bzr",
    ".hg",
    ".git",
    "__pycache__",
    ".tox",
    ".nox",
    ".eggs",
    "*.egg",
    "test/*",
]
line-length = 140
target-version = "py310"
preview = true # necessary for E266 and FURB

fix = true
fixable = ["ALL"]
unfixable = []

external = ["W503", "W504"]

[tool.ruff.per-file-ignores]
# don't complain about missing docstrings in __init__.py
"**__init__.py" = ["D104"]

[tool.ruff.pylint]
# min-public-methods = 1 # not supported
max-args = 15
max-locals = 25
# max-attributes=15 # not supported
# max-parents=15 # not supported
max-branches = 20

# ignored PyLint codes:
#     C0103: ignored by default since 'N' codes were not selected
#     R0801: not supported
#     R0902: not supported
#     R0903: not supported
#     W0511: ignored by default since 'FIX' codes were not selected
#     W1202: ignored by default since 'G' codes were not selected
#     W1203: ignored by default since 'G' codes were not selected
#     R0401: not supported
#     E0213: ignored by default since 'N' codes were not selected
#     E1101: not supported

[tool.ruff.flake8-annotations]
allow-star-arg-any = true
ignore-fully-untyped = true
suppress-dummy-args = true
suppress-none-returning = true

[tool.ruff.isort]
split-on-trailing-comma = false
case-sensitive = true
combine-as-imports = true
force-wrap-aliases = true
lines-between-types = 1

[tool.ruff.flake8-unused-arguments]
ignore-variadic-names = true

[tool.ruff.pydocstyle]
convention = "numpy"

########
# MyPy #
########
# For a list of configurations go to https://mypy.readthedocs.io/en/stable/config_file.html
[tool.mypy]
ignore_missing_imports = true
files = "safe_autonomy_simulation"
follow_imports = "silent"
# keep code clean by removing unused ignores
warn_unused_ignores = true
warn_redundant_casts = true
check_untyped_defs = true
disable_error_code = "annotation-unchecked"
# don't typecheck None -> otherwise Optional[<type>] will cause type errors
strict_optional = false

##########
# PyTest #
##########
# For a list of configurations go to https://docs.pytest.org/en/stable/customize.html
[tool.pytest.ini_options]
testpaths = ["test"]
addopts = "--strict-markers -m 'not slow' --disable-pytest-warnings"
markers = [
    # slow: marks tests as slow (deselect with '-m "not slow"')
    "serial",
    "skipif_activemq_down",
    "integration",
]
junit_family = "xunit1"

###########################
# pytest coverage section #
###########################
# For a list of configurations go to https://pytest-cov.readthedocs.io/en/latest/config.html
# must manually tell pytest coverage to use this file with --cov-config=setup.cfg
[tool.coverage.run]
branch = true
source = ["safe_autonomy_simulation"]

[tool.coverage.report]
exclude_lines = [
    # Have to re-enable the standard pragma
    "pragma: no cover",

    # Don't complain about missing debug-only code:
    "def __repr__",
    "if self\\.debug",

    # Don't complain if tests don't hit defensive assertion code:
    "raise AssertionError",
    "raise NotImplementedError",

    # Don't complain if non-runnable code isn't run:
    "if 0:",
    "if __name__ == .__main__.:",
]<|MERGE_RESOLUTION|>--- conflicted
+++ resolved
@@ -1,13 +1,10 @@
 [tool.poetry]
 name = "safe-autonomy-simulation"
-<<<<<<< HEAD
-version = "1.0.1"
+version = "0.1.0"
 description = "Standalone context-aware simulation environments for Safe Autonomy research."
-=======
-version = "0.1.0"
-description = "<no value>"
->>>>>>> dcba8799
-authors = ["Jamie Cunningham <james.cunningham@parallaxresearch.org>"]
+authors = [
+    "james.cunningham <james.cunningham@jacobs.com>",
+]
 license = "Distribution C"
 readme = "README.md"
 homepage = "https://git.act3-ace.com/rta/safe-autonomy-stack/safe-autonomy-simulation.git"
@@ -22,26 +19,13 @@
 packages = [{ include = "safe_autonomy_simulation" }]
 
 [tool.poetry.dependencies]
-<<<<<<< HEAD
-python = ">=3.9,<3.13"
-=======
-python = "^3.10"
->>>>>>> dcba8799
+python = "^3.9"
 MarkupSafe = "^2.1.1"
 Werkzeug = "^3.0.0"
 Flask = "^3.0.0"
 itsdangerous = "^2.1.2"
 numpy = "^1.23.5"
-build = "^1.0.0"
-<<<<<<< HEAD
-pydantic = "^1.10.9"
-pint = "^0.22"
-jax = "^0.4.13"
-scipy = "^1.11.1"
-scikit-learn = "1.2.1"
-gymnasium = "^0.29.1"
-=======
->>>>>>> dcba8799
+build = "^0.9.0"
 
 [tool.poetry.group.test]
 optional = true
@@ -88,212 +72,4 @@
 
 [build-system]
 requires = ["poetry-core"]
-build-backend = "poetry.core.masonry.api"
-
-### Example `pyproject.toml` configuration:
-
-<<<<<<< HEAD
-
-=======
->>>>>>> dcba8799
-[tool.poetry.group.lint]
-optional = true
-
-[tool.poetry.group.lint.dependencies]
-mypy = "^1.7.1"
-black = "^24.0.0"
-ruff = "^0.2.0"
-
-#########
-# Black #
-#########
-[tool.black]
-line-length = 140
-target-version = ["py310", "py311"]
-
-
-########
-# Ruff #
-########
-[tool.ruff]
-
-select = [
-    "A",    # flake8-builtins
-    "ANN",  # flake8-annotations
-    "ARG",  # flake8-unused-arguments
-    "B",    # flake8-bugbear
-    "BLE",  # flake8-blind-except
-    "C",    # mccabe, flake8-comprehensions
-    "C4",   # flake8-comprehensions
-    "COM",  # flake8-commas
-    "D",    # pydocstyle
-    "E",    # pycodestyle - Error
-    "EM",   # flake8-errmsg
-    "F",    # Pyflakes
-    "FA",   # flake8-future-annotations
-    "FURB", # refurb
-    "G002", # flake8-logging-format
-    "I",    # isort
-    "ICN",  # flake8-import-conventions
-    "INP",  # flake8-no-pep420
-    "ISC",  # flake8-implicit-str-concat
-    "N",    # pep8-naming
-    "NPY",  # NumPy-specific rules
-    "PD",   # Pandas vet
-    "PERF", # Perflint
-    "PGH",  # pygrep-hooks
-    "PIE",  # flake8-pie
-    "PL",   # Pylint
-    "PTH",  # flake8-use-pathlib
-    "PYI",  # flake8-pyi
-    "Q",    # flake8-quotes
-    "RET",  # flake8-return
-    "RSE",  # flake8-raise
-    "RUF",  # Ruff-specific rules
-    "S",    # flake8-bandit
-    "SIM",  # flake8-simplify
-    "SLF",  # flake8-self
-    "T",    # flake8-debugger, flake8-print
-    "TCH",  # flake8-type-checking
-    "UP",   # pyupgrade
-    "W",    # pycodestyle - Warning
-    "YTT",  # flake8-2020
-]
-ignore = [
-    "ARG005",
-    "ANN002",
-    "ANN003",
-    "ANN101",
-    "ANN102",
-    "C901",
-    "D401",
-    "D203",
-    "D213",
-    "E203",
-    "E731",
-    "T201",
-]
-
-exclude = [
-    ".svn",
-    "CVS",
-    ".bzr",
-    ".hg",
-    ".git",
-    "__pycache__",
-    ".tox",
-    ".nox",
-    ".eggs",
-    "*.egg",
-    "test/*",
-]
-line-length = 140
-target-version = "py310"
-preview = true # necessary for E266 and FURB
-
-fix = true
-fixable = ["ALL"]
-unfixable = []
-
-external = ["W503", "W504"]
-
-[tool.ruff.per-file-ignores]
-# don't complain about missing docstrings in __init__.py
-"**__init__.py" = ["D104"]
-
-[tool.ruff.pylint]
-# min-public-methods = 1 # not supported
-max-args = 15
-max-locals = 25
-# max-attributes=15 # not supported
-# max-parents=15 # not supported
-max-branches = 20
-
-# ignored PyLint codes:
-#     C0103: ignored by default since 'N' codes were not selected
-#     R0801: not supported
-#     R0902: not supported
-#     R0903: not supported
-#     W0511: ignored by default since 'FIX' codes were not selected
-#     W1202: ignored by default since 'G' codes were not selected
-#     W1203: ignored by default since 'G' codes were not selected
-#     R0401: not supported
-#     E0213: ignored by default since 'N' codes were not selected
-#     E1101: not supported
-
-[tool.ruff.flake8-annotations]
-allow-star-arg-any = true
-ignore-fully-untyped = true
-suppress-dummy-args = true
-suppress-none-returning = true
-
-[tool.ruff.isort]
-split-on-trailing-comma = false
-case-sensitive = true
-combine-as-imports = true
-force-wrap-aliases = true
-lines-between-types = 1
-
-[tool.ruff.flake8-unused-arguments]
-ignore-variadic-names = true
-
-[tool.ruff.pydocstyle]
-convention = "numpy"
-
-########
-# MyPy #
-########
-# For a list of configurations go to https://mypy.readthedocs.io/en/stable/config_file.html
-[tool.mypy]
-ignore_missing_imports = true
-files = "safe_autonomy_simulation"
-follow_imports = "silent"
-# keep code clean by removing unused ignores
-warn_unused_ignores = true
-warn_redundant_casts = true
-check_untyped_defs = true
-disable_error_code = "annotation-unchecked"
-# don't typecheck None -> otherwise Optional[<type>] will cause type errors
-strict_optional = false
-
-##########
-# PyTest #
-##########
-# For a list of configurations go to https://docs.pytest.org/en/stable/customize.html
-[tool.pytest.ini_options]
-testpaths = ["test"]
-addopts = "--strict-markers -m 'not slow' --disable-pytest-warnings"
-markers = [
-    # slow: marks tests as slow (deselect with '-m "not slow"')
-    "serial",
-    "skipif_activemq_down",
-    "integration",
-]
-junit_family = "xunit1"
-
-###########################
-# pytest coverage section #
-###########################
-# For a list of configurations go to https://pytest-cov.readthedocs.io/en/latest/config.html
-# must manually tell pytest coverage to use this file with --cov-config=setup.cfg
-[tool.coverage.run]
-branch = true
-source = ["safe_autonomy_simulation"]
-
-[tool.coverage.report]
-exclude_lines = [
-    # Have to re-enable the standard pragma
-    "pragma: no cover",
-
-    # Don't complain about missing debug-only code:
-    "def __repr__",
-    "if self\\.debug",
-
-    # Don't complain if tests don't hit defensive assertion code:
-    "raise AssertionError",
-    "raise NotImplementedError",
-
-    # Don't complain if non-runnable code isn't run:
-    "if 0:",
-    "if __name__ == .__main__.:",
-]+build-backend = "poetry.core.masonry.api"